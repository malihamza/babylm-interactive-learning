model_name: llm-slice/babylm-gpt2-small-90M-seed41
revision_name: chck_900M
learning_rate: 1e-5
log_with: wandb
hf_org" : llm-slice



# Trainer Settings
num_epochs: 10
batch_size: 32
token_limit: 10000000
# checkpoint_interval: 100000
save_base_dir: saved_models/


#query settings (range for sampling length of student input)
query_min_length: 64
query_max_length: 128


data_path: data/ppo/

# Output generation
<<<<<<< HEAD
generation_kwargs:
  min_new_tokens: 64
  max_new_tokens: 128
  top_k: 80
  top_p: 0.9
=======
output_min_length: 32
output_max_length: 64
generation_kwargs:
  top_k: 0
  top_p: 1
>>>>>>> d71feffc
  do_sample: true
  min_length: -1

  
<|MERGE_RESOLUTION|>--- conflicted
+++ resolved
@@ -7,9 +7,9 @@
 
 
 # Trainer Settings
-num_epochs: 10
-batch_size: 32
-token_limit: 10000000
+num_epochs: 1
+batch_size: 1
+token_limit: 2000
 # checkpoint_interval: 100000
 save_base_dir: saved_models/
 
@@ -22,20 +22,9 @@
 data_path: data/ppo/
 
 # Output generation
-<<<<<<< HEAD
 generation_kwargs:
   min_new_tokens: 64
   max_new_tokens: 128
-  top_k: 80
-  top_p: 0.9
-=======
-output_min_length: 32
-output_max_length: 64
-generation_kwargs:
   top_k: 0
   top_p: 1
->>>>>>> d71feffc
   do_sample: true
-  min_length: -1
-
-  
